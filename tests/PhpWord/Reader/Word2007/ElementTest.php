--- conflicted
+++ resolved
@@ -86,7 +86,6 @@
     }
 
     /**
-<<<<<<< HEAD
      * Test reading of tab
      */
     public function testReadTab()
@@ -104,7 +103,9 @@
         $elements = $this->get($phpWord->getSections(), 0)->getElements();
         $this->assertInstanceOf('PhpOffice\PhpWord\Element\Text', $elements[0]);
         $this->assertEquals("One\tTwo", $elements[0]->getText());
-=======
+    }
+
+    /**
      * Test reading Title style
      */
     public function testReadTitleStyle()
@@ -157,6 +158,5 @@
         $formattedTitle = $elements[1];
         $this->assertEquals('Title', $formattedTitle->getStyle());
         $this->assertInstanceOf('PhpOffice\PhpWord\Element\TextRun', $formattedTitle->getText());
->>>>>>> 6b48451e
     }
 }