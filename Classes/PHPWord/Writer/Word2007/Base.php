<?php
/**
 * PHPWord
 *
 * Copyright (c) 2014 PHPWord
 *
 * This library is free software; you can redistribute it and/or
 * modify it under the terms of the GNU Lesser General Public
 * License as published by the Free Software Foundation; either
 * version 2.1 of the License, or (at your option) any later version.
 *
 * This library is distributed in the hope that it will be useful,
 * but WITHOUT ANY WARRANTY; without even the implied warranty of
 * MERCHANTABILITY or FITNESS FOR A PARTICULAR PURPOSE.  See the GNU
 * Lesser General Public License for more details.
 *
 * You should have received a copy of the GNU Lesser General Public
 * License along with this library; if not, write to the Free Software
 * Foundation, Inc., 51 Franklin Street, Fifth Floor, Boston, MA  02110-1301  USA
 *
 * @category   PHPWord
 * @package    PHPWord
 * @copyright  Copyright (c) 2014 PHPWord
 * @license    http://www.gnu.org/licenses/old-licenses/lgpl-2.1.txt    LGPL
 * @version    0.7.0
 */

/**
 * Class PHPWord_Writer_Word2007_Base
 */
class PHPWord_Writer_Word2007_Base extends PHPWord_Writer_Word2007_WriterPart
{

    protected function _writeText(PHPWord_Shared_XMLWriter $objWriter = null, PHPWord_Section_Text $text, $withoutP = false)
    {
        $styleFont = $text->getFontStyle();

        $SfIsObject = ($styleFont instanceof PHPWord_Style_Font) ? true : false;

        if (!$withoutP) {
            $objWriter->startElement('w:p');

            $styleParagraph = $text->getParagraphStyle();
            $SpIsObject = ($styleParagraph instanceof PHPWord_Style_Paragraph) ? true : false;

            if ($SpIsObject) {
                $this->_writeParagraphStyle($objWriter, $styleParagraph);
            } elseif (!$SpIsObject && !is_null($styleParagraph)) {
                $objWriter->startElement('w:pPr');
                $objWriter->startElement('w:pStyle');
                $objWriter->writeAttribute('w:val', $styleParagraph);
                $objWriter->endElement();
                $objWriter->endElement();
            }
        }

        $strText = htmlspecialchars($text->getText());
        $strText = PHPWord_Shared_String::ControlCharacterPHP2OOXML($strText);

        $objWriter->startElement('w:r');

        if ($SfIsObject) {
            $this->_writeTextStyle($objWriter, $styleFont);
        } elseif (!$SfIsObject && !is_null($styleFont)) {
            $objWriter->startElement('w:rPr');
            $objWriter->startElement('w:rStyle');
            $objWriter->writeAttribute('w:val', $styleFont);
            $objWriter->endElement();
            $objWriter->endElement();
        }

        $objWriter->startElement('w:t');
        $objWriter->writeAttribute('xml:space', 'preserve'); // needed because of drawing spaces before and after text
        $objWriter->writeRaw($strText);
        $objWriter->endElement();

        $objWriter->endElement(); // w:r

        if (!$withoutP) {
            $objWriter->endElement(); // w:p
        }
    }

    protected function _writeTextRun(PHPWord_Shared_XMLWriter $objWriter = null, PHPWord_Section_TextRun $textrun)
    {
        $elements = $textrun->getElements();
        $styleParagraph = $textrun->getParagraphStyle();

        $SpIsObject = ($styleParagraph instanceof PHPWord_Style_Paragraph) ? true : false;

        $objWriter->startElement('w:p');

        if ($SpIsObject) {
            $this->_writeParagraphStyle($objWriter, $styleParagraph);
        } elseif (!$SpIsObject && !is_null($styleParagraph)) {
            $objWriter->startElement('w:pPr');
            $objWriter->startElement('w:pStyle');
            $objWriter->writeAttribute('w:val', $styleParagraph);
            $objWriter->endElement();
            $objWriter->endElement();
        }

        if (count($elements) > 0) {
            foreach ($elements as $element) {
                if ($element instanceof PHPWord_Section_Text) {
                    $this->_writeText($objWriter, $element, true);
                } elseif ($element instanceof PHPWord_Section_Link) {
                    $this->_writeLink($objWriter, $element, true);
<<<<<<< HEAD
                } elseif($element instanceof PHPWord_Section_TextBreak) {
                    $objWriter->writeElement('w:br');
=======
                } elseif ($element instanceof PHPWord_Section_Image) {
                    $this->_writeImage($objWriter, $element, true);
>>>>>>> 1f4a18da
                }
            }
        }

        $objWriter->endElement();
    }

    protected function _writeParagraphStyle(PHPWord_Shared_XMLWriter $objWriter = null, PHPWord_Style_Paragraph $style, $withoutPPR = false)
    {
        $align = $style->getAlign();
        $spaceBefore = $style->getSpaceBefore();
        $spaceAfter = $style->getSpaceAfter();
        $spacing = $style->getSpacing();
        $indent = $style->getIndent();
        $hanging = $style->getHanging();
        $tabs = $style->getTabs();

        if (!is_null($align) || !is_null($spacing) || !is_null($spaceBefore) || !is_null($spaceAfter) || !is_null($indent) || !is_null($tabs)) {
            if (!$withoutPPR) {
                $objWriter->startElement('w:pPr');
            }

            if (!is_null($align)) {
                $objWriter->startElement('w:jc');
                $objWriter->writeAttribute('w:val', $align);
                $objWriter->endElement();
            }

            if (!is_null($indent) || !is_null($hanging)) {
                $objWriter->startElement('w:ind');
                $objWriter->writeAttribute('w:firstLine', 0);
                if (!is_null($indent)) {
                    $objWriter->writeAttribute('w:left', $indent);
                }
                if (!is_null($hanging)) {
                    $objWriter->writeAttribute('w:hanging', $hanging);
                }
                $objWriter->endElement();
            }

            if (!is_null($spaceBefore) || !is_null($spaceAfter) || !is_null($spacing)) {
                $objWriter->startElement('w:spacing');
                if (!is_null($spaceBefore)) {
                    $objWriter->writeAttribute('w:before', $spaceBefore);
                }
                if (!is_null($spaceAfter)) {
                    $objWriter->writeAttribute('w:after', $spaceAfter);
                }
                if (!is_null($spacing)) {
                    $objWriter->writeAttribute('w:line', $spacing);
                    $objWriter->writeAttribute('w:lineRule', 'auto');
                }
                $objWriter->endElement();
            }

            if (!is_null($tabs)) {
                $tabs->toXml($objWriter);
            }

            if (!$withoutPPR) {
                $objWriter->endElement(); // w:pPr
            }
        }
    }

    protected function _writeLink(PHPWord_Shared_XMLWriter $objWriter = null, PHPWord_Section_Link $link, $withoutP = false)
    {
        $rID = $link->getRelationId();
        $linkName = $link->getLinkName();
        if (is_null($linkName)) {
            $linkName = $link->getLinkSrc();
        }

        $styleFont = $link->getFontStyle();
        $SfIsObject = ($styleFont instanceof PHPWord_Style_Font) ? true : false;

        if (!$withoutP) {
            $objWriter->startElement('w:p');

            $styleParagraph = $link->getParagraphStyle();
            $SpIsObject = ($styleParagraph instanceof PHPWord_Style_Paragraph) ? true : false;

            if ($SpIsObject) {
                $this->_writeParagraphStyle($objWriter, $styleParagraph);
            } elseif (!$SpIsObject && !is_null($styleParagraph)) {
                $objWriter->startElement('w:pPr');
                $objWriter->startElement('w:pStyle');
                $objWriter->writeAttribute('w:val', $styleParagraph);
                $objWriter->endElement();
                $objWriter->endElement();
            }
        }

        $objWriter->startElement('w:hyperlink');
        $objWriter->writeAttribute('r:id', 'rId' . $rID);
        $objWriter->writeAttribute('w:history', '1');

        $objWriter->startElement('w:r');
        if ($SfIsObject) {
            $this->_writeTextStyle($objWriter, $styleFont);
        } elseif (!$SfIsObject && !is_null($styleFont)) {
            $objWriter->startElement('w:rPr');
            $objWriter->startElement('w:rStyle');
            $objWriter->writeAttribute('w:val', $styleFont);
            $objWriter->endElement();
            $objWriter->endElement();
        }

        $objWriter->startElement('w:t');
        $objWriter->writeAttribute('xml:space', 'preserve'); // needed because of drawing spaces before and after text
        $objWriter->writeRaw($linkName);
        $objWriter->endElement();
        $objWriter->endElement();

        $objWriter->endElement();

        if (!$withoutP) {
            $objWriter->endElement(); // w:p
        }
    }

    protected function _writePreserveText(PHPWord_Shared_XMLWriter $objWriter = null, PHPWord_Section_Footer_PreserveText $textrun)
    {
        $styleFont = $textrun->getFontStyle();
        $styleParagraph = $textrun->getParagraphStyle();

        $SfIsObject = ($styleFont instanceof PHPWord_Style_Font) ? true : false;
        $SpIsObject = ($styleParagraph instanceof PHPWord_Style_Paragraph) ? true : false;

        $arrText = $textrun->getText();

        $objWriter->startElement('w:p');

        if ($SpIsObject) {
            $this->_writeParagraphStyle($objWriter, $styleParagraph);
        } elseif (!$SpIsObject && !is_null($styleParagraph)) {
            $objWriter->startElement('w:pPr');
            $objWriter->startElement('w:pStyle');
            $objWriter->writeAttribute('w:val', $styleParagraph);
            $objWriter->endElement();
            $objWriter->endElement();
        }

        foreach ($arrText as $text) {

            if (substr($text, 0, 1) == '{') {
                $text = substr($text, 1, -1);

                $objWriter->startElement('w:r');
                $objWriter->startElement('w:fldChar');
                $objWriter->writeAttribute('w:fldCharType', 'begin');
                $objWriter->endElement();
                $objWriter->endElement();

                $objWriter->startElement('w:r');

                if ($SfIsObject) {
                    $this->_writeTextStyle($objWriter, $styleFont);
                } elseif (!$SfIsObject && !is_null($styleFont)) {
                    $objWriter->startElement('w:rPr');
                    $objWriter->startElement('w:rStyle');
                    $objWriter->writeAttribute('w:val', $styleFont);
                    $objWriter->endElement();
                    $objWriter->endElement();
                }

                $objWriter->startElement('w:instrText');
                $objWriter->writeAttribute('xml:space', 'preserve');
                $objWriter->writeRaw($text);
                $objWriter->endElement();
                $objWriter->endElement();

                $objWriter->startElement('w:r');
                $objWriter->startElement('w:fldChar');
                $objWriter->writeAttribute('w:fldCharType', 'separate');
                $objWriter->endElement();
                $objWriter->endElement();

                $objWriter->startElement('w:r');
                $objWriter->startElement('w:fldChar');
                $objWriter->writeAttribute('w:fldCharType', 'end');
                $objWriter->endElement();
                $objWriter->endElement();
            } else {
                $text = htmlspecialchars($text);
                $text = PHPWord_Shared_String::ControlCharacterPHP2OOXML($text);

                $objWriter->startElement('w:r');

                if ($SfIsObject) {
                    $this->_writeTextStyle($objWriter, $styleFont);
                } elseif (!$SfIsObject && !is_null($styleFont)) {
                    $objWriter->startElement('w:rPr');
                    $objWriter->startElement('w:rStyle');
                    $objWriter->writeAttribute('w:val', $styleFont);
                    $objWriter->endElement();
                    $objWriter->endElement();
                }

                $objWriter->startElement('w:t');
                $objWriter->writeAttribute('xml:space', 'preserve');
                $objWriter->writeRaw($text);
                $objWriter->endElement();
                $objWriter->endElement();
            }
        }

        $objWriter->endElement(); // p
    }

    protected function _writeTextStyle(PHPWord_Shared_XMLWriter $objWriter = null, PHPWord_Style_Font $style)
    {
        $font = $style->getName();
        $bold = $style->getBold();
        $italic = $style->getItalic();
        $color = $style->getColor();
        $size = $style->getSize();
        $fgColor = $style->getFgColor();
        $striketrough = $style->getStrikethrough();
        $underline = $style->getUnderline();
        $superscript = $style->getSuperScript();
        $subscript = $style->getSubScript();

        $objWriter->startElement('w:rPr');

        // Font
        if ($font != PHPWord::DEFAULT_FONT_NAME) {
            $objWriter->startElement('w:rFonts');
            $objWriter->writeAttribute('w:ascii', $font);
            $objWriter->writeAttribute('w:hAnsi', $font);
            $objWriter->writeAttribute('w:cs', $font);
            $objWriter->endElement();
        }

        // Color
        if ($color != '000000') {
            $objWriter->startElement('w:color');
            $objWriter->writeAttribute('w:val', $color);
            $objWriter->endElement();
        }

        // Size
        if ($size != PHPWord::DEFAULT_FONT_SIZE) {
            $objWriter->startElement('w:sz');
            $objWriter->writeAttribute('w:val', $size);
            $objWriter->endElement();
            $objWriter->startElement('w:szCs');
            $objWriter->writeAttribute('w:val', $size);
            $objWriter->endElement();
        }

        // Bold
        if ($bold) {
            $objWriter->writeElement('w:b', null);
        }

        // Italic
        if ($italic) {
            $objWriter->writeElement('w:i', null);
            $objWriter->writeElement('w:iCs', null);
        }

        // Underline
        if (!is_null($underline) && $underline != 'none') {
            $objWriter->startElement('w:u');
            $objWriter->writeAttribute('w:val', $underline);
            $objWriter->endElement();
        }

        // Striketrough
        if ($striketrough) {
            $objWriter->writeElement('w:strike', null);
        }

        // Foreground-Color
        if (!is_null($fgColor)) {
            $objWriter->startElement('w:highlight');
            $objWriter->writeAttribute('w:val', $fgColor);
            $objWriter->endElement();
        }

        // Superscript/subscript
        if ($superscript || $subscript) {
            $objWriter->startElement('w:vertAlign');
            $objWriter->writeAttribute('w:val', $superscript ? 'superscript' : 'subscript');
            $objWriter->endElement();
        }

        $objWriter->endElement();
    }

    protected function _writeTextBreak(PHPWord_Shared_XMLWriter $objWriter = null)
    {
        $objWriter->writeElement('w:p', null);
    }

    protected function _writeTable(PHPWord_Shared_XMLWriter $objWriter = null, PHPWord_Section_Table $table)
    {
        $_rows = $table->getRows();
        $_cRows = count($_rows);

        if ($_cRows > 0) {
            $objWriter->startElement('w:tbl');
            $tblStyle = $table->getStyle();
            $tblWidth = $table->getWidth();
            if ($tblStyle instanceof PHPWord_Style_Table) {
                $this->_writeTableStyle($objWriter, $tblStyle);
            } else {
                if (!empty($tblStyle)) {
                    $objWriter->startElement('w:tblPr');
                    $objWriter->startElement('w:tblStyle');
                    $objWriter->writeAttribute('w:val', $tblStyle);
                    $objWriter->endElement();
                    if (!is_null($tblWidth)) {
                        $objWriter->startElement('w:tblW');
                        $objWriter->writeAttribute('w:w', $tblWidth);
                        $objWriter->writeAttribute('w:type', 'pct');
                        $objWriter->endElement();
                    }
                    $objWriter->endElement();
                }
            }

            for ($i = 0; $i < $_cRows; $i++) {
                $row = $_rows[$i];
                $height = $row->getHeight();
                $rowStyle = $row->getStyle();
                $tblHeader = $rowStyle->getTblHeader();
                $cantSplit = $rowStyle->getCantSplit();

                $objWriter->startElement('w:tr');

                if (!is_null($height) || !is_null($tblHeader) || !is_null($cantSplit)) {
                    $objWriter->startElement('w:trPr');
                    if (!is_null($height)) {
                        $objWriter->startElement('w:trHeight');
                        $objWriter->writeAttribute('w:val', $height);
                        $objWriter->endElement();
                    }
                    if (!is_null($tblHeader)) {
                        $objWriter->startElement('w:tblHeader');
                        $objWriter->writeAttribute('w:val', $tblHeader);
                        $objWriter->endElement();
                    }
                    if (!is_null($cantSplit)) {
                        $objWriter->startElement('w:cantSplit');
                        $objWriter->writeAttribute('w:val', $cantSplit);
                        $objWriter->endElement();
                    }
                    $objWriter->endElement();
                }

                foreach ($row->getCells() as $cell) {
                    $objWriter->startElement('w:tc');

                    $cellStyle = $cell->getStyle();
                    $width = $cell->getWidth();

                    $objWriter->startElement('w:tcPr');
                    $objWriter->startElement('w:tcW');
                    $objWriter->writeAttribute('w:w', $width);
                    $objWriter->writeAttribute('w:type', 'pct');
                    $objWriter->endElement();

                    if ($cellStyle instanceof PHPWord_Style_Cell) {
                        $this->_writeCellStyle($objWriter, $cellStyle);
                    }

                    $objWriter->endElement();

                    $_elements = $cell->getElements();
                    if (count($_elements) > 0) {
                        foreach ($_elements as $element) {
                            if ($element instanceof PHPWord_Section_Text) {
                                $this->_writeText($objWriter, $element);
                            } elseif ($element instanceof PHPWord_Section_TextRun) {
                                $this->_writeTextRun($objWriter, $element);
                            } elseif ($element instanceof PHPWord_Section_Link) {
                                $this->_writeLink($objWriter, $element);
                            } elseif ($element instanceof PHPWord_Section_TextBreak) {
                                $this->_writeTextBreak($objWriter);
                            } elseif ($element instanceof PHPWord_Section_ListItem) {
                                $this->_writeListItem($objWriter, $element);
                            } elseif ($element instanceof PHPWord_Section_Image ||
                                $element instanceof PHPWord_Section_MemoryImage
                            ) {
                                $this->_writeImage($objWriter, $element);
                            } elseif ($element instanceof PHPWord_Section_Object) {
                                $this->_writeObject($objWriter, $element);
                            } elseif ($element instanceof PHPWord_Section_Footer_PreserveText) {
                                $this->_writePreserveText($objWriter, $element);
                            }
                        }
                    } else {
                        $this->_writeTextBreak($objWriter);
                    }

                    $objWriter->endElement();
                }
                $objWriter->endElement();
            }
            $objWriter->endElement();
        }
    }

    protected function _writeTableStyle(PHPWord_Shared_XMLWriter $objWriter = null, PHPWord_Style_Table $style = null)
    {
        $margins = $style->getCellMargin();
        $mTop = (!is_null($margins[0])) ? true : false;
        $mLeft = (!is_null($margins[1])) ? true : false;
        $mRight = (!is_null($margins[2])) ? true : false;
        $mBottom = (!is_null($margins[3])) ? true : false;

        if ($mTop || $mLeft || $mRight || $mBottom) {
            $objWriter->startElement('w:tblPr');
            $objWriter->startElement('w:tblCellMar');

            if ($mTop) {
                $objWriter->startElement('w:top');
                $objWriter->writeAttribute('w:w', $margins[0]);
                $objWriter->writeAttribute('w:type', 'dxa');
                $objWriter->endElement();
            }

            if ($mLeft) {
                $objWriter->startElement('w:left');
                $objWriter->writeAttribute('w:w', $margins[1]);
                $objWriter->writeAttribute('w:type', 'dxa');
                $objWriter->endElement();
            }

            if ($mRight) {
                $objWriter->startElement('w:right');
                $objWriter->writeAttribute('w:w', $margins[2]);
                $objWriter->writeAttribute('w:type', 'dxa');
                $objWriter->endElement();
            }

            if ($mBottom) {
                $objWriter->startElement('w:bottom');
                $objWriter->writeAttribute('w:w', $margins[3]);
                $objWriter->writeAttribute('w:type', 'dxa');
                $objWriter->endElement();
            }

            $objWriter->endElement();
            $objWriter->endElement();
        }
    }

    protected function _writeCellStyle(PHPWord_Shared_XMLWriter $objWriter = null, PHPWord_Style_Cell $style = null)
    {
        $bgColor = $style->getBgColor();
        $valign = $style->getVAlign();
        $textDir = $style->getTextDirection();
        $brdSz = $style->getBorderSize();
        $brdCol = $style->getBorderColor();

        $bTop = (!is_null($brdSz[0])) ? true : false;
        $bLeft = (!is_null($brdSz[1])) ? true : false;
        $bRight = (!is_null($brdSz[2])) ? true : false;
        $bBottom = (!is_null($brdSz[3])) ? true : false;
        $borders = ($bTop || $bLeft || $bRight || $bBottom) ? true : false;

        $styles = (!is_null($bgColor) || !is_null($valign) || !is_null($textDir) || $borders) ? true : false;

        if ($styles) {
            if (!is_null($textDir)) {
                $objWriter->startElement('w:textDirection');
                $objWriter->writeAttribute('w:val', $textDir);
                $objWriter->endElement();
            }

            if (!is_null($bgColor)) {
                $objWriter->startElement('w:shd');
                $objWriter->writeAttribute('w:val', 'clear');
                $objWriter->writeAttribute('w:color', 'auto');
                $objWriter->writeAttribute('w:fill', $bgColor);
                $objWriter->endElement();
            }

            if (!is_null($valign)) {
                $objWriter->startElement('w:vAlign');
                $objWriter->writeAttribute('w:val', $valign);
                $objWriter->endElement();
            }

            if ($borders) {
                $_defaultColor = $style->getDefaultBorderColor();

                $objWriter->startElement('w:tcBorders');
                if ($bTop) {
                    if (is_null($brdCol[0])) {
                        $brdCol[0] = $_defaultColor;
                    }
                    $objWriter->startElement('w:top');
                    $objWriter->writeAttribute('w:val', 'single');
                    $objWriter->writeAttribute('w:sz', $brdSz[0]);
                    $objWriter->writeAttribute('w:color', $brdCol[0]);
                    $objWriter->endElement();
                }

                if ($bLeft) {
                    if (is_null($brdCol[1])) {
                        $brdCol[1] = $_defaultColor;
                    }
                    $objWriter->startElement('w:left');
                    $objWriter->writeAttribute('w:val', 'single');
                    $objWriter->writeAttribute('w:sz', $brdSz[1]);
                    $objWriter->writeAttribute('w:color', $brdCol[1]);
                    $objWriter->endElement();
                }

                if ($bRight) {
                    if (is_null($brdCol[2])) {
                        $brdCol[2] = $_defaultColor;
                    }
                    $objWriter->startElement('w:right');
                    $objWriter->writeAttribute('w:val', 'single');
                    $objWriter->writeAttribute('w:sz', $brdSz[2]);
                    $objWriter->writeAttribute('w:color', $brdCol[2]);
                    $objWriter->endElement();
                }

                if ($bBottom) {
                    if (is_null($brdCol[3])) {
                        $brdCol[3] = $_defaultColor;
                    }
                    $objWriter->startElement('w:bottom');
                    $objWriter->writeAttribute('w:val', 'single');
                    $objWriter->writeAttribute('w:sz', $brdSz[3]);
                    $objWriter->writeAttribute('w:color', $brdCol[3]);
                    $objWriter->endElement();
                }

                $objWriter->endElement();
            }
        }
        $gridSpan = $style->getGridSpan();
        if (!is_null($gridSpan)) {
            $objWriter->startElement('w:gridSpan');
            $objWriter->writeAttribute('w:val', $gridSpan);
            $objWriter->endElement();
        }

        $vMerge = $style->getVMerge();
        if (!is_null($vMerge)) {
            $objWriter->startElement('w:vMerge');
            $objWriter->writeAttribute('w:val', $vMerge);
            $objWriter->endElement();
        }
    }

    /**
     * @param \PHPWord_Shared_XMLWriter $objWriter
     * @param \PHPWord_Section_Image $image
     */
    protected function _writeImage(PHPWord_Shared_XMLWriter $objWriter = null, PHPWord_Section_Image $image, $withoutP = false)
    {
        $rId = $image->getRelationId();

        $style = $image->getStyle();
        $width = $style->getWidth();
        $height = $style->getHeight();
        $align = $style->getAlign();
        $marginTop = $style->getMarginTop();
        $marginLeft = $style->getMarginLeft();
        $wrappingStyle = $style->getWrappingStyle();

        if (!$withoutP) {
            $objWriter->startElement('w:p');

            if (!is_null($align)) {
                $objWriter->startElement('w:pPr');
                $objWriter->startElement('w:jc');
                $objWriter->writeAttribute('w:val', $align);
                $objWriter->endElement();
                $objWriter->endElement();
            }
        }

        $objWriter->startElement('w:r');

        $objWriter->startElement('w:pict');

        $objWriter->startElement('v:shape');
        $objWriter->writeAttribute('type', '#_x0000_t75');

        $imgStyle = '';
        if (null !== $width) {
            $imgStyle .= 'width:' . $width . 'px;';
        }
        if (null !== $height) {
            $imgStyle .= 'height:' . $height . 'px;';
        }
        if (null !== $marginTop) {
            $imgStyle .= 'margin-top:' . $marginTop . 'in;';
        }
        if (null !== $marginLeft) {
            $imgStyle .= 'margin-left:' . $marginLeft . 'in;';
        }

        switch ($wrappingStyle) {
            case PHPWord_Style_Image::WRAPPING_STYLE_BEHIND:
                $imgStyle .= 'position:absolute;z-index:-251658752;';
                break;
            case PHPWord_Style_Image::WRAPPING_STYLE_SQUARE:
                $imgStyle .= 'position:absolute;z-index:251659264;mso-position-horizontal:absolute;mso-position-vertical:absolute;';
                break;
            case PHPWord_Style_Image::WRAPPING_STYLE_TIGHT:
                $imgStyle .= 'position:absolute;z-index:251659264;mso-wrap-edited:f;mso-position-horizontal:absolute;mso-position-vertical:absolute';
                break;
            case PHPWord_Style_Image::WRAPPING_STYLE_INFRONT:
                $imgStyle .= 'position:absolute;zz-index:251659264;mso-position-horizontal:absolute;mso-position-vertical:absolute;';
                break;
        }

        $objWriter->writeAttribute('style', $imgStyle);

        $objWriter->startElement('v:imagedata');
        $objWriter->writeAttribute('r:id', 'rId' . $rId);
        $objWriter->writeAttribute('o:title', '');
        $objWriter->endElement();
        $objWriter->endElement();

        $objWriter->endElement();

        $objWriter->endElement();

        if (!$withoutP) {
            $objWriter->endElement(); // w:p
        }
    }

    protected function _writeWatermark(PHPWord_Shared_XMLWriter $objWriter = null, $image)
    {
        $rId = $image->getRelationId();

        $style = $image->getStyle();
        $width = $style->getWidth();
        $height = $style->getHeight();
        $marginLeft = $style->getMarginLeft();
        $marginTop = $style->getMarginTop();

        $objWriter->startElement('w:p');

        $objWriter->startElement('w:r');

        $objWriter->startElement('w:pict');

        $objWriter->startElement('v:shape');
        $objWriter->writeAttribute('type', '#_x0000_t75');

        $strStyle = 'position:absolute;';
        $strStyle .= ' width:' . $width . 'px;';
        $strStyle .= ' height:' . $height . 'px;';
        if (!is_null($marginTop)) {
            $strStyle .= ' margin-top:' . $marginTop . 'px;';
        }
        if (!is_null($marginLeft)) {
            $strStyle .= ' margin-left:' . $marginLeft . 'px;';
        }

        $objWriter->writeAttribute('style', $strStyle);

        $objWriter->startElement('v:imagedata');
        $objWriter->writeAttribute('r:id', 'rId' . $rId);
        $objWriter->writeAttribute('o:title', '');
        $objWriter->endElement();
        $objWriter->endElement();

        $objWriter->endElement();

        $objWriter->endElement();

        $objWriter->endElement();
    }

    protected function _writeTitle(PHPWord_Shared_XMLWriter $objWriter = null, PHPWord_Section_Title $title)
    {
        $text = htmlspecialchars($title->getText());
        $text = PHPWord_Shared_String::ControlCharacterPHP2OOXML($text);
        $anchor = $title->getAnchor();
        $bookmarkId = $title->getBookmarkId();
        $style = $title->getStyle();

        $objWriter->startElement('w:p');

        if (!empty($style)) {
            $objWriter->startElement('w:pPr');
            $objWriter->startElement('w:pStyle');
            $objWriter->writeAttribute('w:val', $style);
            $objWriter->endElement();
            $objWriter->endElement();
        }

        $objWriter->startElement('w:r');
        $objWriter->startElement('w:fldChar');
        $objWriter->writeAttribute('w:fldCharType', 'end');
        $objWriter->endElement();
        $objWriter->endElement();

        $objWriter->startElement('w:bookmarkStart');
        $objWriter->writeAttribute('w:id', $bookmarkId);
        $objWriter->writeAttribute('w:name', $anchor);
        $objWriter->endElement();

        $objWriter->startElement('w:r');
        $objWriter->startElement('w:t');
        $objWriter->writeRaw($text);
        $objWriter->endElement();
        $objWriter->endElement();

        $objWriter->startElement('w:bookmarkEnd');
        $objWriter->writeAttribute('w:id', $bookmarkId);
        $objWriter->endElement();

        $objWriter->endElement();
    }
}<|MERGE_RESOLUTION|>--- conflicted
+++ resolved
@@ -106,13 +106,8 @@
                     $this->_writeText($objWriter, $element, true);
                 } elseif ($element instanceof PHPWord_Section_Link) {
                     $this->_writeLink($objWriter, $element, true);
-<<<<<<< HEAD
-                } elseif($element instanceof PHPWord_Section_TextBreak) {
-                    $objWriter->writeElement('w:br');
-=======
                 } elseif ($element instanceof PHPWord_Section_Image) {
                     $this->_writeImage($objWriter, $element, true);
->>>>>>> 1f4a18da
                 }
             }
         }
@@ -127,7 +122,6 @@
         $spaceAfter = $style->getSpaceAfter();
         $spacing = $style->getSpacing();
         $indent = $style->getIndent();
-        $hanging = $style->getHanging();
         $tabs = $style->getTabs();
 
         if (!is_null($align) || !is_null($spacing) || !is_null($spaceBefore) || !is_null($spaceAfter) || !is_null($indent) || !is_null($tabs)) {
@@ -141,15 +135,10 @@
                 $objWriter->endElement();
             }
 
-            if (!is_null($indent) || !is_null($hanging)) {
+            if (!is_null($indent)) {
                 $objWriter->startElement('w:ind');
                 $objWriter->writeAttribute('w:firstLine', 0);
-                if (!is_null($indent)) {
-                    $objWriter->writeAttribute('w:left', $indent);
-                }
-                if (!is_null($hanging)) {
-                    $objWriter->writeAttribute('w:hanging', $hanging);
-                }
+                $objWriter->writeAttribute('w:left', $indent);
                 $objWriter->endElement();
             }
 
@@ -333,13 +322,11 @@
         $fgColor = $style->getFgColor();
         $striketrough = $style->getStrikethrough();
         $underline = $style->getUnderline();
-        $superscript = $style->getSuperScript();
-        $subscript = $style->getSubScript();
 
         $objWriter->startElement('w:rPr');
 
         // Font
-        if ($font != PHPWord::DEFAULT_FONT_NAME) {
+        if ($font != 'Arial') {
             $objWriter->startElement('w:rFonts');
             $objWriter->writeAttribute('w:ascii', $font);
             $objWriter->writeAttribute('w:hAnsi', $font);
@@ -355,7 +342,7 @@
         }
 
         // Size
-        if ($size != PHPWord::DEFAULT_FONT_SIZE) {
+        if ($size != 20) {
             $objWriter->startElement('w:sz');
             $objWriter->writeAttribute('w:val', $size);
             $objWriter->endElement();
@@ -394,13 +381,6 @@
             $objWriter->endElement();
         }
 
-        // Superscript/subscript
-        if ($superscript || $subscript) {
-            $objWriter->startElement('w:vertAlign');
-            $objWriter->writeAttribute('w:val', $superscript ? 'superscript' : 'subscript');
-            $objWriter->endElement();
-        }
-
         $objWriter->endElement();
     }
 
@@ -417,7 +397,6 @@
         if ($_cRows > 0) {
             $objWriter->startElement('w:tbl');
             $tblStyle = $table->getStyle();
-            $tblWidth = $table->getWidth();
             if ($tblStyle instanceof PHPWord_Style_Table) {
                 $this->_writeTableStyle($objWriter, $tblStyle);
             } else {
@@ -426,46 +405,26 @@
                     $objWriter->startElement('w:tblStyle');
                     $objWriter->writeAttribute('w:val', $tblStyle);
                     $objWriter->endElement();
-                    if (!is_null($tblWidth)) {
-                        $objWriter->startElement('w:tblW');
-                        $objWriter->writeAttribute('w:w', $tblWidth);
-                        $objWriter->writeAttribute('w:type', 'pct');
-                        $objWriter->endElement();
-                    }
-                    $objWriter->endElement();
-                }
-            }
-
+                    $objWriter->endElement();
+                }
+            }
+
+            $_heights = $table->getRowHeights();
             for ($i = 0; $i < $_cRows; $i++) {
                 $row = $_rows[$i];
-                $height = $row->getHeight();
-                $rowStyle = $row->getStyle();
-                $tblHeader = $rowStyle->getTblHeader();
-                $cantSplit = $rowStyle->getCantSplit();
+                $height = $_heights[$i];
 
                 $objWriter->startElement('w:tr');
 
-                if (!is_null($height) || !is_null($tblHeader) || !is_null($cantSplit)) {
+                if (!is_null($height)) {
                     $objWriter->startElement('w:trPr');
-                    if (!is_null($height)) {
-                        $objWriter->startElement('w:trHeight');
-                        $objWriter->writeAttribute('w:val', $height);
-                        $objWriter->endElement();
-                    }
-                    if (!is_null($tblHeader)) {
-                        $objWriter->startElement('w:tblHeader');
-                        $objWriter->writeAttribute('w:val', $tblHeader);
-                        $objWriter->endElement();
-                    }
-                    if (!is_null($cantSplit)) {
-                        $objWriter->startElement('w:cantSplit');
-                        $objWriter->writeAttribute('w:val', $cantSplit);
-                        $objWriter->endElement();
-                    }
-                    $objWriter->endElement();
-                }
-
-                foreach ($row->getCells() as $cell) {
+                    $objWriter->startElement('w:trHeight');
+                    $objWriter->writeAttribute('w:val', $height);
+                    $objWriter->endElement();
+                    $objWriter->endElement();
+                }
+
+                foreach ($row as $cell) {
                     $objWriter->startElement('w:tc');
 
                     $cellStyle = $cell->getStyle();
@@ -474,7 +433,7 @@
                     $objWriter->startElement('w:tcPr');
                     $objWriter->startElement('w:tcW');
                     $objWriter->writeAttribute('w:w', $width);
-                    $objWriter->writeAttribute('w:type', 'pct');
+                    $objWriter->writeAttribute('w:type', 'dxa');
                     $objWriter->endElement();
 
                     if ($cellStyle instanceof PHPWord_Style_Cell) {
