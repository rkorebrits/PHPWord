--- conflicted
+++ resolved
@@ -31,15 +31,7 @@
  */
 class PHPWord_Writer_Word2007_Base extends PHPWord_Writer_Word2007_WriterPart {
 
-<<<<<<< HEAD
-    /**
-     * Write text
-     */
-    protected function _writeText(PHPWord_Shared_XMLWriter $objWriter = null, PHPWord_Section_Text $text, $withoutP = false)
-    {
-=======
     protected function _writeText(PHPWord_Shared_XMLWriter $objWriter = null, PHPWord_Section_Text $text, $withoutP = false) {
->>>>>>> a6e91ef1
         $styleFont = $text->getFontStyle();
 
         $SfIsObject = ($styleFont instanceof PHPWord_Style_Font) ? true : false;
@@ -88,15 +80,7 @@
         }
     }
 
-<<<<<<< HEAD
-    /**
-     * Write text run
-     */
-    protected function _writeTextRun(PHPWord_Shared_XMLWriter $objWriter = null, PHPWord_Section_TextRun $textrun)
-    {
-=======
     protected function _writeTextRun(PHPWord_Shared_XMLWriter $objWriter = null, PHPWord_Section_TextRun $textrun) {
->>>>>>> a6e91ef1
         $elements = $textrun->getElements();
         $styleParagraph = $textrun->getParagraphStyle();
 
@@ -237,15 +221,7 @@
         }
     }
 
-<<<<<<< HEAD
-    /**
-     * Write table
-     */
-    protected function _writeLink(PHPWord_Shared_XMLWriter $objWriter = null, PHPWord_Section_Link $link, $withoutP = false)
-    {
-=======
     protected function _writeLink(PHPWord_Shared_XMLWriter $objWriter = null, PHPWord_Section_Link $link, $withoutP = false) {
->>>>>>> a6e91ef1
         $rID = $link->getRelationId();
         $linkName = $link->getLinkName();
         if (is_null($linkName)) {
@@ -300,15 +276,7 @@
         }
     }
 
-<<<<<<< HEAD
-    /**
-     * Write preserve text
-     */
-    protected function _writePreserveText(PHPWord_Shared_XMLWriter $objWriter = null, PHPWord_Section_Footer_PreserveText $textrun)
-    {
-=======
     protected function _writePreserveText(PHPWord_Shared_XMLWriter $objWriter = null, PHPWord_Section_Footer_PreserveText $textrun) {
->>>>>>> a6e91ef1
         $styleFont = $textrun->getFontStyle();
         $styleParagraph = $textrun->getParagraphStyle();
 
@@ -399,15 +367,7 @@
         $objWriter->endElement(); // p
     }
 
-<<<<<<< HEAD
-    /**
-     * Write text style
-     */
-    protected function _writeTextStyle(PHPWord_Shared_XMLWriter $objWriter = null, PHPWord_Style_Font $style)
-    {
-=======
     protected function _writeTextStyle(PHPWord_Shared_XMLWriter $objWriter = null, PHPWord_Style_Font $style) {
->>>>>>> a6e91ef1
         $font = $style->getName();
         $bold = $style->getBold();
         $italic = $style->getItalic();
@@ -494,27 +454,11 @@
         $objWriter->endElement();
     }
 
-<<<<<<< HEAD
-    /**
-     * Write text break
-     */
-    protected function _writeTextBreak(PHPWord_Shared_XMLWriter $objWriter = null)
-    {
-        $objWriter->writeElement('w:p', null);
-    }
-
-    /**
-     * Write table
-     */
-    protected function _writeTable(PHPWord_Shared_XMLWriter $objWriter = null, PHPWord_Section_Table $table)
-    {
-=======
     protected function _writeTextBreak(PHPWord_Shared_XMLWriter $objWriter = null) {
         $objWriter->writeElement('w:p', null);
     }
 
     protected function _writeTable(PHPWord_Shared_XMLWriter $objWriter = null, PHPWord_Section_Table $table) {
->>>>>>> a6e91ef1
         $_rows = $table->getRows();
         $_cRows = count($_rows);
 
@@ -556,14 +500,14 @@
                         $objWriter->writeAttribute('w:val', $height);
                         $objWriter->endElement();
                     }
-                    if ($tblHeader) {
+                    if (!is_null($tblHeader)) {
                         $objWriter->startElement('w:tblHeader');
-                        $objWriter->writeAttribute('w:val', '1');
+                        $objWriter->writeAttribute('w:val', $tblHeader);
                         $objWriter->endElement();
                     }
-                    if ($cantSplit) {
+                    if (!is_null($cantSplit)) {
                         $objWriter->startElement('w:cantSplit');
-                        $objWriter->writeAttribute('w:val', '1');
+                        $objWriter->writeAttribute('w:val', $cantSplit);
                         $objWriter->endElement();
                     }
                     $objWriter->endElement();
@@ -622,15 +566,7 @@
         }
     }
 
-<<<<<<< HEAD
-    /**
-     * Write table style
-     */
-    protected function _writeTableStyle(PHPWord_Shared_XMLWriter $objWriter = null, PHPWord_Style_Table $style = null)
-    {
-=======
     protected function _writeTableStyle(PHPWord_Shared_XMLWriter $objWriter = null, PHPWord_Style_Table $style = null) {
->>>>>>> a6e91ef1
         $margins = $style->getCellMargin();
         $mTop = (!is_null($margins[0])) ? true : false;
         $mLeft = (!is_null($margins[1])) ? true : false;
@@ -674,15 +610,7 @@
         }
     }
 
-<<<<<<< HEAD
-    /**
-     * Write cell style
-     */
-    protected function _writeCellStyle(PHPWord_Shared_XMLWriter $objWriter = null, PHPWord_Style_Cell $style = null)
-    {
-=======
     protected function _writeCellStyle(PHPWord_Shared_XMLWriter $objWriter = null, PHPWord_Style_Cell $style = null) {
->>>>>>> a6e91ef1
         $bgColor = $style->getBgColor();
         $valign = $style->getVAlign();
         $textDir = $style->getTextDirection();
@@ -864,15 +792,7 @@
         }
     }
 
-<<<<<<< HEAD
-    /**
-     * Write watermark
-     */
-    protected function _writeWatermark(PHPWord_Shared_XMLWriter $objWriter = null, $image)
-    {
-=======
     protected function _writeWatermark(PHPWord_Shared_XMLWriter $objWriter = null, $image) {
->>>>>>> a6e91ef1
         $rId = $image->getRelationId();
 
         $style = $image->getStyle();
@@ -915,15 +835,7 @@
         $objWriter->endElement();
     }
 
-<<<<<<< HEAD
-    /**
-     * Write title
-     */
-    protected function _writeTitle(PHPWord_Shared_XMLWriter $objWriter = null, PHPWord_Section_Title $title)
-    {
-=======
     protected function _writeTitle(PHPWord_Shared_XMLWriter $objWriter = null, PHPWord_Section_Title $title) {
->>>>>>> a6e91ef1
         $text = htmlspecialchars($title->getText());
         $text = PHPWord_Shared_String::ControlCharacterPHP2OOXML($text);
         $anchor = $title->getAnchor();
@@ -964,9 +876,6 @@
         $objWriter->endElement();
     }
 
-    /**
-     * Write footnote
-     */
     protected function _writeFootnote(PHPWord_Shared_XMLWriter $objWriter = null, PHPWord_Section_Footnote $footnote)
     {
         $objWriter->startElement('w:footnote');
@@ -1002,9 +911,6 @@
         $objWriter->endElement(); // w:footnote
     }
 
-    /**
-     * Write footnote reference
-     */
     protected function _writeFootnoteReference(PHPWord_Shared_XMLWriter $objWriter = null, PHPWord_Section_Footnote $footnote, $withoutP = false)
     {
         if (!$withoutP) {
