--- conflicted
+++ resolved
@@ -4,7 +4,7 @@
 
 ## 0.10.0 - Not yet released
 
-This release marked heavy refactorings on internal code structure with the creation of some abstract classes to reduce code duplication. `Element` subnamespace is introduced in this release to replace `Section`. Word2007 reader capability is greatly enhanced. Endnote is introduced. List numbering is now customizable. Basic HTML writer is initiated.
+This release marked heavy refactorings on internal code structure with the creation of some abstract classes to reduce code duplication. `Element` subnamespace is introduced in this release to replace `Section`. Word2007 reader capability is greatly enhanced. Endnote is introduced. List numbering is now customizable. Basic HTML support is enabled.
 
 ### Features
 
@@ -31,11 +31,8 @@
 - Endnote: Ability to add endnotes - @ivanlanin
 - ListItem: Ability to create custom list and reset list number - @ivanlanin GH-10 GH-198
 - ODT Writer: Basic table writing support - @ivanlanin
-<<<<<<< HEAD
+- Image: Keep image aspect ratio if only 1 dimension styled - @japonicus GH-194
 - HTML Writer: Basic HTML writer initiated - @ivanlanin
-=======
-- Image: Keep image aspect ratio if only 1 dimension styled - @japonicus GH-194
->>>>>>> e78489b3
 
 ### Bugfixes
 
