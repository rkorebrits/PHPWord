<?php
/**
 * This file is part of PHPWord - A pure PHP library for reading and writing
 * word processing documents.
 *
 * PHPWord is free software distributed under the terms of the GNU Lesser
 * General Public License version 3 as published by the Free Software Foundation.
 *
 * For the full copyright and license information, please read the LICENSE
 * file that was distributed with this source code. For the full list of
 * contributors, visit https://github.com/PHPOffice/PHPWord/contributors.
 *
 * @link        https://github.com/PHPOffice/PHPWord
 * @copyright   2010-2014 PHPWord contributors
 * @license     http://www.gnu.org/licenses/lgpl.txt LGPL version 3
 */

namespace PhpOffice\PhpWord\Element;

use PhpOffice\PhpWord\Media;
use PhpOffice\PhpWord\PhpWord;

/**
 * Container abstract class
 *
 * @since 0.10.0
 */
abstract class AbstractContainer extends AbstractElement
{
    /**
     * Elements collection
     *
     * @var array
     */
    protected $elements = array();

    /**
     * Set element index and unique id, and add element into elements collection
     */
    protected function addElement(AbstractElement $element)
    {
        // $type = str_replace('PhpOffice\\PhpWord\\Element\\', '', get_class($element)));
        $element->setElementIndex($this->countElements() + 1);
        $element->setElementId();
        $element->setPhpWord($this->phpWord);
        $this->elements[] = $element;
    }

    /**
     * Get all elements
     *
     * @return array
     */
    public function getElements()
    {
        return $this->elements;
    }

    /**
     * Count elements
     *
     * @return integer
     */
    public function countElements()
    {
        return count($this->elements);
    }

    /**
     * Add generic element with style
     *
     * This is how all elements should be added with dependency injection: with
     * just one simple $style. Currently this function supports TextRun, Table,
     * and TextBox since all other elements have different arguments
     *
     * @todo Change the function name into something better?
     *
     * @param string $elementName
     * @param mixed $style
     * @return \PhpOffice\PhpWord\Element\AbstractElement
     */
    private function addGenericElement($elementName, $style)
    {
        $elementClass = __NAMESPACE__ . '\\' . $elementName;

        $this->checkValidity($elementName);
        $element = new $elementClass($style);
        $element->setDocPart($this->getDocPart(), $this->getDocPartId());
        $this->addElement($element);

        return $element;
    }

    /**
     * Add text/preservetext element
     *
     * @param string $text
     * @param mixed $fontStyle
     * @param mixed $paragraphStyle
     * @param string $elementName Text|PreserveText
     * @return \PhpOffice\PhpWord\Element\Text|\PhpOffice\PhpWord\Element\PreserveText
     */
    public function addText($text, $fontStyle = null, $paragraphStyle = null, $elementName = 'Text')
    {
        $this->checkValidity($elementName);
        $elementClass = substr(get_class($this), 0, strrpos(get_class($this), '\\')) . '\\' . $elementName;

        // Reset paragraph style for footnote and textrun. They have their own
        if (in_array($this->container, array('textrun', 'footnote', 'endnote', 'listitemrun'))) {
            $paragraphStyle = null;
        }

        $element = new $elementClass($text, $fontStyle, $paragraphStyle);
        $element->setDocPart($this->getDocPart(), $this->getDocPartId());
        $this->addElement($element);

        return $element;
    }

    /**
     * Add textrun element
     *
     * @param mixed $paragraphStyle
     * @return \PhpOffice\PhpWord\Element\TextRun
     */
    public function addTextRun($paragraphStyle = null)
    {
        return $this->addGenericElement('TextRun', $paragraphStyle);
    }

    /**
     * Add link element
     *
     * @param string $target
     * @param string $text
     * @param mixed $fontStyle
     * @param mixed $paragraphStyle
     * @return \PhpOffice\PhpWord\Element\Link
     */
    public function addLink($target, $text = null, $fontStyle = null, $paragraphStyle = null)
    {
        $this->checkValidity('Link');
        $elementDocPart = $this->checkElementDocPart();

        $element = new Link($target, $text, $fontStyle, $paragraphStyle);
        $element->setDocPart($this->getDocPart(), $this->getDocPartId());

        $rId = Media::addElement($elementDocPart, 'link', $target);
        $element->setRelationId($rId);

        $this->addElement($element);

        return $element;
    }

    /**
     * Add preserve text element
     *
     * @param string $text
     * @param mixed $fontStyle
     * @param mixed $paragraphStyle
     * @return \PhpOffice\PhpWord\Element\PreserveText
     */
    public function addPreserveText($text, $fontStyle = null, $paragraphStyle = null)
    {
        return $this->addText($text, $fontStyle, $paragraphStyle, 'PreserveText');
    }

    /**
     * Add text break element
     *
     * @param int $count
     * @param mixed $fontStyle
     * @param mixed $paragraphStyle
     */
    public function addTextBreak($count = 1, $fontStyle = null, $paragraphStyle = null)
    {
        $this->checkValidity('TextBreak');

        for ($i = 1; $i <= $count; $i++) {
            $element = new TextBreak($fontStyle, $paragraphStyle);
            $element->setDocPart($this->getDocPart(), $this->getDocPartId());
            $this->addElement($element);
        }
    }

    /**
     * Add listitem element
     *
     * @param string $text
     * @param int $depth
     * @param mixed $fontStyle
     * @param mixed $listStyle
     * @param mixed $paragraphStyle
     * @return \PhpOffice\PhpWord\Element\ListItem
     */
    public function addListItem($text, $depth = 0, $fontStyle = null, $listStyle = null, $paragraphStyle = null)
    {
        $this->checkValidity('ListItem');

        $element = new ListItem($text, $depth, $fontStyle, $listStyle, $paragraphStyle);
        $element->setDocPart($this->getDocPart(), $this->getDocPartId());
        $this->addElement($element);

        return $element;
    }

    /**
     * Add listitemrun element
     *
     * @param int $depth
     * @param mixed $fontStyle
     * @param mixed $listStyle
     * @param mixed $paragraphStyle
     * @return \PhpOffice\PhpWord\Element\ListItemRun
     */
    public function addListItemRun($depth = 0, $fontStyle = null, $listStyle = null, $paragraphStyle = null)
    {
        $this->checkValidity('ListItemRun');
    
        $element = new ListItemRun($depth, $fontStyle, $listStyle, $paragraphStyle);
        $element->setDocPart($this->getDocPart(), $this->getDocPartId());
        $this->addElement($element);
    
        return $element;
    }
    
    /**
     * Add table element
     *
     * @param mixed $style
     * @return \PhpOffice\PhpWord\Element\Table
     * @todo Merge with the same function on Footer
     */
    public function addTable($style = null)
    {
        return $this->addGenericElement('Table', $style);
    }

    /**
     * Add image element
     *
     * @param string $source
     * @param mixed $style Image style
     * @param boolean $isWatermark
     * @return \PhpOffice\PhpWord\Element\Image
     */
    public function addImage($source, $style = null, $isWatermark = false)
    {
        $this->checkValidity('Image');
        $elementDocPart = $this->checkElementDocPart();

        $element = new Image($source, $style, $isWatermark);
        $element->setDocPart($this->getDocPart(), $this->getDocPartId());

        $rId = Media::addElement($elementDocPart, 'image', $source, $element);
        $element->setRelationId($rId);

        $this->addElement($element);

        return $element;
    }

    /**
     * Add OLE-object element
     *
     * All exceptions should be handled by \PhpOffice\PhpWord\Element\Object
     *
     * @param string $source
     * @param mixed $style
     * @return \PhpOffice\PhpWord\Element\Object
     * @throws \PhpOffice\PhpWord\Exception\Exception
     */
    public function addObject($source, $style = null)
    {
        $this->checkValidity('Object');
        $elementDocPart = $this->checkElementDocPart();

        $element = new Object($source, $style);
        $element->setDocPart($this->getDocPart(), $this->getDocPartId());

        $rId = Media::addElement($elementDocPart, 'object', $source);
        $element->setRelationId($rId);
        $rIdIcon = Media::addElement($elementDocPart, 'image', $element->getIcon(), new Image($element->getIcon()));
        $element->setImageRelationId($rIdIcon);

        $this->addElement($element);

        return $element;
    }

    /**
     * Add footnote element
     *
     * @param mixed $paragraphStyle
     * @param string $elementName
     * @return \PhpOffice\PhpWord\Element\Footnote
     */
    public function addFootnote($paragraphStyle = null, $elementName = 'Footnote')
    {
        $this->checkValidity($elementName);
        $elementClass = substr(get_class($this), 0, strrpos(get_class($this), '\\')) . '\\' . $elementName;
        $docPart = strtolower($elementName);
        $addMethod = "add{$elementName}";

        $element = new $elementClass($paragraphStyle);
        $element->setDocPart($docPart, $this->getDocPartId());
        if ($this->phpWord instanceof PhpWord) {
            $rId = $this->phpWord->$addMethod($element);
            $element->setRelationId($rId);
        }
        $this->addElement($element);

        return $element;
    }

    /**
     * Add endnote element
     *
     * @param mixed $paragraphStyle
     * @return \PhpOffice\PhpWord\Element\Endnote
     */
    public function addEndnote($paragraphStyle = null)
    {
        return $this->addFootnote($paragraphStyle, 'Endnote');
    }

    /**
     * Add a CheckBox Element
     *
     * @param string $name
     * @param string $text
     * @param mixed $fontStyle
     * @param mixed $paragraphStyle
     * @return \PhpOffice\PhpWord\Element\CheckBox
     */
    public function addCheckBox($name, $text, $fontStyle = null, $paragraphStyle = null)
    {
        $this->checkValidity('CheckBox');

        $element = new CheckBox($name, $text, $fontStyle, $paragraphStyle);
        $element->setDocPart($this->getDocPart(), $this->getDocPartId());
        $this->addElement($element);

        return $element;
    }

    /**
     * Add textbox element
     *
     * @param mixed $style
     * @return \PhpOffice\PhpWord\Element\TextBox
     */
    public function addTextBox($style = null)
    {
        return $this->addGenericElement('TextBox', $style);
    }

    /**
     * Check if a method is allowed for the current container
     *
     * @param string $method
     * @return boolean
     */
    private function checkValidity($method)
    {
        // Valid containers for each element
        $allContainers = array('section', 'header', 'footer', 'cell', 'textrun', 'footnote', 'endnote', 'textbox', 'listitemrun');
        $validContainers = array(
            'Text'          => $allContainers,
            'Link'          => $allContainers,
            'TextBreak'     => $allContainers,
            'Image'         => $allContainers,
            'Object'        => $allContainers,
            'TextRun'       => array('section', 'header', 'footer', 'cell', 'textbox'),
            'ListItem'      => array('section', 'header', 'footer', 'cell', 'textbox'),
<<<<<<< HEAD
            'ListItemRun'      => array('section', 'header', 'footer', 'cell', 'textbox'),
            'Table'         => array('section', 'header', 'footer', 'textbox'),
=======
            'Table'         => array('section', 'header', 'footer', 'cell', 'textbox'),
>>>>>>> ded651d9
            'CheckBox'      => array('section', 'header', 'footer', 'cell'),
            'TextBox'       => array('section', 'header', 'footer', 'cell'),
            'Footnote'      => array('section', 'textrun', 'cell'),
            'Endnote'       => array('section', 'textrun', 'cell'),
            'PreserveText'  => array('header', 'footer', 'cell'),
        );
        // Special condition, e.g. preservetext can only exists in cell when
        // the cell is located in header or footer
        $validSubcontainers = array(
            'PreserveText'  => array(array('cell'), array('header', 'footer')),
            'Footnote'      => array(array('cell', 'textrun'), array('section')),
            'Endnote'       => array(array('cell', 'textrun'), array('section')),
        );

        // Check if a method is valid for current container
        if (array_key_exists($method, $validContainers)) {
            if (!in_array($this->container, $validContainers[$method])) {
                throw new \BadMethodCallException("Cannot put $method in $this->container.");
            }
        }
        // Check if a method is valid for current container, located in other container
        if (array_key_exists($method, $validSubcontainers)) {
            $rules = $validSubcontainers[$method];
            $containers = $rules[0];
            $allowedDocParts = $rules[1];
            foreach ($containers as $container) {
                if ($this->container == $container && !in_array($this->getDocPart(), $allowedDocParts)) {
                    throw new \BadMethodCallException("Cannot put $method in $this->container.");
                }
            }
        }

        return true;
    }

    /**
     * Return element location in document: section, headerx, or footerx
     */
    private function checkElementDocPart()
    {
        $inOtherPart = in_array($this->container, array('cell', 'textrun', 'textbox', 'listitemrun'));
        $docPart = $inOtherPart ? $this->getDocPart() : $this->container;
        $docPartId = $inOtherPart ? $this->getDocPartId() : $this->sectionId;
        $inHeaderFooter = ($docPart == 'header' || $docPart == 'footer');
        $docPartId = $inHeaderFooter ? $this->getDocPartId() : $docPartId;

        return $inHeaderFooter ? $docPart . $docPartId : $docPart;
    }

    /**
     * Add memory image element
     *
     * @param string $src
     * @param mixed $style
     * @deprecated 0.9.0
     * @codeCoverageIgnore
     */
    public function addMemoryImage($src, $style = null)
    {
        return $this->addImage($src, $style);
    }

    /**
     * Create textrun element
     *
     * @param mixed $paragraphStyle
     * @deprecated 0.10.0
     * @codeCoverageIgnore
     */
    public function createTextRun($paragraphStyle = null)
    {
        return $this->addTextRun($paragraphStyle);
    }

    /**
     * Create footnote element
     *
     * @param mixed $paragraphStyle
     * @deprecated 0.10.0
     * @codeCoverageIgnore
     */
    public function createFootnote($paragraphStyle = null)
    {
        return $this->addFootnote($paragraphStyle);
    }
}<|MERGE_RESOLUTION|>--- conflicted
+++ resolved
@@ -217,14 +217,14 @@
     public function addListItemRun($depth = 0, $fontStyle = null, $listStyle = null, $paragraphStyle = null)
     {
         $this->checkValidity('ListItemRun');
-    
+
         $element = new ListItemRun($depth, $fontStyle, $listStyle, $paragraphStyle);
         $element->setDocPart($this->getDocPart(), $this->getDocPartId());
         $this->addElement($element);
-    
-        return $element;
-    }
-    
+
+        return $element;
+    }
+
     /**
      * Add table element
      *
@@ -374,12 +374,8 @@
             'Object'        => $allContainers,
             'TextRun'       => array('section', 'header', 'footer', 'cell', 'textbox'),
             'ListItem'      => array('section', 'header', 'footer', 'cell', 'textbox'),
-<<<<<<< HEAD
-            'ListItemRun'      => array('section', 'header', 'footer', 'cell', 'textbox'),
-            'Table'         => array('section', 'header', 'footer', 'textbox'),
-=======
+            'ListItemRun'   => array('section', 'header', 'footer', 'cell', 'textbox'),
             'Table'         => array('section', 'header', 'footer', 'cell', 'textbox'),
->>>>>>> ded651d9
             'CheckBox'      => array('section', 'header', 'footer', 'cell'),
             'TextBox'       => array('section', 'header', 'footer', 'cell'),
             'Footnote'      => array('section', 'textrun', 'cell'),
