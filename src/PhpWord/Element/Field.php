--- conflicted
+++ resolved
@@ -46,33 +46,24 @@
            ),
            'options' => array('PreserveFormat'),
         ),
-<<<<<<< HEAD
-        'DATE' => array(
-            'properties' => array(
-               'dateformat' => array('d-M-yyyy', 'dddd d MMMM yyyy', 'd MMMM yyyy', 'd-M-yy', 'yyyy-MM-dd',
-                    'd-MMM-yy', 'd/M/yyyy', 'd MMM. yy', 'd/M/yy', 'MMM-yy', 'd-M-yyy H:mm', 'd-M-yyyy H:mm:ss',
-                    'h:mm am/pm', 'h:mm:ss am/pm', 'HH:mm', 'HH:mm:ss', ),
-=======
         'DATE'=>array(
             'properties'=> array(
-               'dateformat' =>array(
+                'dateformat' => array(
                     /* Generic formats */
-                    'yyyy-MM-dd', 'yyyy-MM', 'MMM-yy', 'MMM-yyyy', 'h:mm am/pm', 'h:mm:ss am/pm', 'HH:mm', 'HH:mm:ss', 
-                    
+                    'yyyy-MM-dd', 'yyyy-MM', 'MMM-yy', 'MMM-yyyy', 'h:mm am/pm', 'h:mm:ss am/pm', 'HH:mm', 'HH:mm:ss',
                     /* Day-Month-Year formats */
-                    'dddd d MMMM yyyy', 'd MMMM yyyy', 'd-MMM-yy', 'd MMM. yy', 
-                    'd-M-yy', 'd-M-yy h:mm', 'd-M-yy h:mm:ss', 'd-M-yy h:mm am/pm', 'd-M-yy h:mm:ss am/pm', 'd-M-yy HH:mm', 'd-M-yy HH:mm:ss', 
+                    'dddd d MMMM yyyy', 'd MMMM yyyy', 'd-MMM-yy', 'd MMM. yy',
+                    'd-M-yy', 'd-M-yy h:mm', 'd-M-yy h:mm:ss', 'd-M-yy h:mm am/pm', 'd-M-yy h:mm:ss am/pm', 'd-M-yy HH:mm', 'd-M-yy HH:mm:ss',
                     'd/M/yy', 'd/M/yy h:mm', 'd/M/yy h:mm:ss', 'd/M/yy h:mm am/pm', 'd/M/yy h:mm:ss am/pm', 'd/M/yy HH:mm', 'd/M/yy HH:mm:ss',
-                    'd-M-yyyy', 'd-M-yyyy h:mm', 'd-M-yyyy h:mm:ss', 'd-M-yyyy h:mm am/pm', 'd-M-yyyy h:mm:ss am/pm', 'd-M-yyyy HH:mm', 'd-M-yyyy HH:mm:ss', 
+                    'd-M-yyyy', 'd-M-yyyy h:mm', 'd-M-yyyy h:mm:ss', 'd-M-yyyy h:mm am/pm', 'd-M-yyyy h:mm:ss am/pm', 'd-M-yyyy HH:mm', 'd-M-yyyy HH:mm:ss',
                     'd/M/yyyy', 'd/M/yyyy h:mm', 'd/M/yyyy h:mm:ss', 'd/M/yyyy h:mm am/pm', 'd/M/yyyy h:mm:ss am/pm', 'd/M/yyyy HH:mm', 'd/M/yyyy HH:mm:ss',
-                    
                     /* Month-Day-Year formats */
-                    'dddd, MMMM d yyyy', 'MMMM d yyyy', 'MMM-d-yy', 'MMM. d yy', 
-                    'M-d-yy', 'M-d-yy h:mm', 'M-d-yy h:mm:ss', 'M-d-yy h:mm am/pm', 'M-d-yy h:mm:ss am/pm', 'M-d-yy HH:mm', 'M-d-yy HH:mm:ss', 
+                    'dddd, MMMM d yyyy', 'MMMM d yyyy', 'MMM-d-yy', 'MMM. d yy',
+                    'M-d-yy', 'M-d-yy h:mm', 'M-d-yy h:mm:ss', 'M-d-yy h:mm am/pm', 'M-d-yy h:mm:ss am/pm', 'M-d-yy HH:mm', 'M-d-yy HH:mm:ss',
                     'M/d/yy', 'M/d/yy h:mm', 'M/d/yy h:mm:ss', 'M/d/yy h:mm am/pm', 'M/d/yy h:mm:ss am/pm', 'M/d/yy HH:mm', 'M/d/yy HH:mm:ss',
-                    'M-d-yyyy', 'M-d-yyyy h:mm', 'M-d-yyyy h:mm:ss', 'M-d-yyyy h:mm am/pm', 'M-d-yyyy h:mm:ss am/pm', 'M-d-yyyy HH:mm', 'M-d-yyyy HH:mm:ss', 
-                    'M/d/yyyy', 'M/d/yyyy h:mm', 'M/d/yyyy h:mm:ss', 'M/d/yyyy h:mm am/pm', 'M/d/yyyy h:mm:ss am/pm', 'M/d/yyyy HH:mm', 'M/d/yyyy HH:mm:ss')
->>>>>>> a9398e32
+                    'M-d-yyyy', 'M-d-yyyy h:mm', 'M-d-yyyy h:mm:ss', 'M-d-yyyy h:mm am/pm', 'M-d-yyyy h:mm:ss am/pm', 'M-d-yyyy HH:mm', 'M-d-yyyy HH:mm:ss',
+                    'M/d/yyyy', 'M/d/yyyy h:mm', 'M/d/yyyy h:mm:ss', 'M/d/yyyy h:mm am/pm', 'M/d/yyyy h:mm:ss am/pm', 'M/d/yyyy HH:mm', 'M/d/yyyy HH:mm:ss',
+                ),
             ),
             'options' => array('PreserveFormat', 'LunarCalendar', 'SakaEraCalendar', 'LastUsedFormat'),
         ),
