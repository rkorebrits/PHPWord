<?php
/**
 * PHPWord
 *
 * @link        https://github.com/PHPOffice/PHPWord
 * @copyright   2014 PHPWord
 * @license     http://www.gnu.org/licenses/old-licenses/lgpl-2.1.txt LGPL
 */

namespace PhpOffice\PhpWord\Writer;

use PhpOffice\PhpWord\Exception\Exception;
use PhpOffice\PhpWord\PhpWord;
use PhpOffice\PhpWord\Media;
use PhpOffice\PhpWord\Element\Section;
use PhpOffice\PhpWord\Writer\Word2007\ContentTypes;
use PhpOffice\PhpWord\Writer\Word2007\Rels;
use PhpOffice\PhpWord\Writer\Word2007\DocProps;
use PhpOffice\PhpWord\Writer\Word2007\Document;
use PhpOffice\PhpWord\Writer\Word2007\Footer;
use PhpOffice\PhpWord\Writer\Word2007\Notes;
use PhpOffice\PhpWord\Writer\Word2007\Numbering;
<<<<<<< HEAD
use PhpOffice\PhpWord\Writer\Word2007\Rels;
use PhpOffice\PhpWord\Writer\Word2007\Settings;
use PhpOffice\PhpWord\Writer\Word2007\WebSettings;
=======
use PhpOffice\PhpWord\Writer\Word2007\Header;
>>>>>>> db1d89ab
use PhpOffice\PhpWord\Writer\Word2007\Styles;

/**
 * Word2007 writer
 */
class Word2007 extends AbstractWriter implements WriterInterface
{
    /**
     * Content types values
     *
     * @var array
     */
    private $cTypes = array('default' => array(), 'override' => array());

    /**
     * Document relationship
     *
     * @var array
     */
    private $docRels = array();

    /**
     * Create new Word2007 writer
     *
     * @param \PhpOffice\PhpWord\PhpWord
     */
    public function __construct(PhpWord $phpWord = null)
    {
        // Assign PhpWord
        $this->setPhpWord($phpWord);

        // Set writer parts
        $this->writerParts['contenttypes'] = new ContentTypes();
        $this->writerParts['rels'] = new Rels();
        $this->writerParts['docprops'] = new DocProps();
        $this->writerParts['document'] = new Document();
        $this->writerParts['styles'] = new Styles();
        $this->writerParts['numbering'] = new Numbering();
        $this->writerParts['settings'] = new Settings();
        $this->writerParts['websettings'] = new WebSettings();
        $this->writerParts['header'] = new Header();
        $this->writerParts['footer'] = new Footer();
        $this->writerParts['footnotes'] = new Notes();
        $this->writerParts['endnotes'] = new Notes();
        foreach ($this->writerParts as $writer) {
            $writer->setParentWriter($this);
        }
    }

    /**
     * Save document by name
     *
     * @param string $filename
     */
    public function save($filename = null)
    {
        if (!is_null($this->phpWord)) {
            $filename = $this->getTempFile($filename);
            $objZip = $this->getZipArchive($filename);

            // Content types
            $this->cTypes['default'] = array(
                'rels' => 'application/vnd.openxmlformats-package.relationships+xml',
                'xml'  => 'application/xml',
            );

            // Add section media files
            $sectionMedia = Media::getElements('section');
            if (!empty($sectionMedia)) {
                $this->addFilesToPackage($objZip, $sectionMedia);
                foreach ($sectionMedia as $element) {
                    $this->docRels[] = $element;
                }
            }

            // Add header/footer media files & relations
            $this->addHeaderFooterMedia($objZip, 'header');
            $this->addHeaderFooterMedia($objZip, 'footer');

            // Add header/footer contents
            $rId = Media::countElements('section') + 6; // @see Rels::writeDocRels for 6 first elements
            $sections = $this->phpWord->getSections();
            foreach ($sections as $section) {
                $this->addHeaderFooterContent($section, $objZip, 'header', $rId);
                $this->addHeaderFooterContent($section, $objZip, 'footer', $rId);
            }

            $this->addNotes($objZip, $rId, 'footnote');
            $this->addNotes($objZip, $rId, 'endnote');

            // Write dynamic files
            $objZip->addFromString('[Content_Types].xml', $this->getWriterPart('contenttypes')->writeContentTypes($this->cTypes));
            $objZip->addFromString('_rels/.rels', $this->getWriterPart('rels')->writeMainRels());
            $objZip->addFromString('docProps/app.xml', $this->getWriterPart('docprops')->writeDocPropsApp($this->phpWord));
            $objZip->addFromString('docProps/core.xml', $this->getWriterPart('docprops')->writeDocPropsCore($this->phpWord));
            $objZip->addFromString('word/_rels/document.xml.rels', $this->getWriterPart('rels')->writeDocRels($this->docRels));
            $objZip->addFromString('word/document.xml', $this->getWriterPart('document')->writeDocument($this->phpWord));
            $objZip->addFromString('word/styles.xml', $this->getWriterPart('styles')->writeStyles($this->phpWord));
            $objZip->addFromString('word/numbering.xml', $this->getWriterPart('numbering')->writeNumbering());
            $objZip->addFromString('word/settings.xml', $this->getWriterPart('settings')->writeSettings());
            $objZip->addFromString('word/webSettings.xml', $this->getWriterPart('websettings')->writeWebSettings());

            // Write static files
            $objZip->addFile(__DIR__ . '/../_staticDocParts/theme1.xml', 'word/theme/theme1.xml');
            $objZip->addFile(__DIR__ . '/../_staticDocParts/fontTable.xml', 'word/fontTable.xml');

            // Close file
            if ($objZip->close() === false) {
                throw new Exception("Could not close zip file $filename.");
            }

            $this->cleanupTempFile();
        } else {
            throw new Exception("PhpWord object unassigned.");
        }
    }

    /**
     * Add section files to package
     *
     * @param mixed $objZip
     * @param mixed $elements
     */
    private function addFilesToPackage($objZip, $elements)
    {
        foreach ($elements as $element) {
            // Do not add link
            if ($element['type'] == 'link') {
                continue;
            }
            // Retrieve remote image
            if (isset($element['isMemImage']) && $element['isMemImage']) {
                $image = call_user_func($element['createFunction'], $element['source']);
                ob_start();
                call_user_func($element['imageFunction'], $image);
                $imageContents = ob_get_contents();
                ob_end_clean();
                $objZip->addFromString('word/' . $element['target'], $imageContents);
                imagedestroy($image);
            } else {
                $objZip->addFile($element['source'], 'word/' . $element['target']);
            }
            // Register content types
            if ($element['type'] == 'image') {
                $imageExtension = $element['imageExtension'];
                $imageType = $element['imageType'];
                if (!array_key_exists($imageExtension, $this->cTypes['default'])) {
                    $this->cTypes['default'][$imageExtension] = $imageType;
                }
            } else {
                if (!array_key_exists('bin', $this->cTypes['default'])) {
                    $this->cTypes['default']['bin'] = 'application/vnd.openxmlformats-officedocument.oleObject';
                }
            }
        }
    }

    /**
     * Add header/footer media files
     *
     * @param mixed $objZip
     * @param string $docPart
     */
    private function addHeaderFooterMedia($objZip, $docPart)
    {
        $elements = Media::getElements($docPart);
        if (!empty($elements)) {
            foreach ($elements as $file => $media) {
                if (count($media) > 0) {
                    if (!empty($media)) {
                        $this->addFilesToPackage($objZip, $media);
                    }
                    $relsFile = "word/_rels/{$file}.xml.rels";
                    $objZip->addFromString($relsFile, $this->getWriterPart('rels')->writeMediaRels($media));
                }
            }
        }
    }

    /**
     * Add header/footer content
     *
     * @param mixed $objZip
     * @param string $elmType
     * @param integer $rId
     */
    private function addHeaderFooterContent(Section &$section, $objZip, $elmType, &$rId)
    {
        $getFunction = $elmType == 'header' ? 'getHeaders' : 'getFooters';
        $writeFunction = $elmType == 'header' ? 'writeHeader' : 'writeFooter';
        $elmCount = ($section->getSectionId() - 1) * 3;
        $elmObjects = $section->$getFunction();
        foreach ($elmObjects as $index => &$elmObject) {
            $elmCount++;
            $elmObject->setRelationId(++$rId);
            $elmFile = "{$elmType}{$elmCount}.xml";
            $objZip->addFromString("word/$elmFile", $this->getWriterPart($elmType)->$writeFunction($elmObject));
            $this->cTypes['override']["/word/$elmFile"] = $elmType;
            $this->docRels[] = array('target' => $elmFile, 'type' => $elmType, 'rID' => $rId);
        }
    }

    /**
     * Add footnotes/endnotes
     *
     * @param mixed $objZip
     * @param string $elmType
     * @param integer $rId
     */
    private function addNotes($objZip, &$rId, $notesType = 'footnote')
    {
        $notesType = ($notesType == 'endnote') ? 'endnote' : 'footnote';
        $notesTypes = "{$notesType}s";
        $collection = 'PhpOffice\\PhpWord\\' . ucfirst($notesTypes);
        $xmlFile = "{$notesTypes}.xml";
        $relsFile = "word/_rels/{$xmlFile}.rels";
        $xmlPath = "word/{$xmlFile}";

        // Add footnotes media files, relations, and contents
        if ($collection::countElements() > 0) {
            $media = Media::getElements($notesType);
            $elements = $collection::getElements();
            $this->addFilesToPackage($objZip, $media);
            if (!empty($media)) {
                $objZip->addFromString($relsFile, $this->getWriterPart('rels')->writeMediaRels($media));
            }
            $objZip->addFromString($xmlPath, $this->getWriterPart($notesTypes)->writeNotes($elements, $notesTypes));
            $this->cTypes['override']["/{$xmlPath}"] = $notesTypes;
            $this->docRels[] = array('target' => $xmlFile, 'type' => $notesTypes, 'rID' => ++$rId);
        }
    }
}<|MERGE_RESOLUTION|>--- conflicted
+++ resolved
@@ -20,14 +20,10 @@
 use PhpOffice\PhpWord\Writer\Word2007\Footer;
 use PhpOffice\PhpWord\Writer\Word2007\Notes;
 use PhpOffice\PhpWord\Writer\Word2007\Numbering;
-<<<<<<< HEAD
-use PhpOffice\PhpWord\Writer\Word2007\Rels;
+use PhpOffice\PhpWord\Writer\Word2007\Header;
+use PhpOffice\PhpWord\Writer\Word2007\Styles;
 use PhpOffice\PhpWord\Writer\Word2007\Settings;
 use PhpOffice\PhpWord\Writer\Word2007\WebSettings;
-=======
-use PhpOffice\PhpWord\Writer\Word2007\Header;
->>>>>>> db1d89ab
-use PhpOffice\PhpWord\Writer\Word2007\Styles;
 
 /**
  * Word2007 writer
@@ -153,10 +149,11 @@
     private function addFilesToPackage($objZip, $elements)
     {
         foreach ($elements as $element) {
-            // Do not add link
+            // Skip link
             if ($element['type'] == 'link') {
                 continue;
             }
+
             // Retrieve remote image
             if (isset($element['isMemImage']) && $element['isMemImage']) {
                 $image = call_user_func($element['createFunction'], $element['source']);
@@ -167,8 +164,9 @@
                 $objZip->addFromString('word/' . $element['target'], $imageContents);
                 imagedestroy($image);
             } else {
-                $objZip->addFile($element['source'], 'word/' . $element['target']);
-            }
+                $this->addFileToPackage($objZip, $element['source'], $element['target']);
+            }
+
             // Register content types
             if ($element['type'] == 'image') {
                 $imageExtension = $element['imageExtension'];
@@ -181,6 +179,40 @@
                     $this->cTypes['default']['bin'] = 'application/vnd.openxmlformats-officedocument.oleObject';
                 }
             }
+        }
+    }
+
+    /**
+     * Add file to package
+     *
+     * Get the actual source from an archive image
+     *
+     * @param mixed $objZip
+     * @param string $source
+     * @param string $target
+     */
+    private function addFileToPackage($objZip, $source, $target)
+    {
+        $isArchive = strpos($source, 'zip://') !== false;
+        $actualSource = null;
+        if ($isArchive) {
+            $source = substr($source, 6);
+            list($zipFilename, $imageFilename) = explode('#', $source);
+
+            $zip = new \ZipArchive();
+            if ($zip->open($zipFilename) !== false) {
+                if ($zip->locateName($imageFilename)) {
+                    $zip->extractTo($this->getTempDir(), $imageFilename);
+                    $actualSource = $this->getTempDir() . DIRECTORY_SEPARATOR . $imageFilename;
+                }
+            }
+            $zip->close();
+        } else {
+            $actualSource = $source;
+        }
+
+        if (!is_null($actualSource)) {
+            $objZip->addFile($actualSource, 'word/' . $target);
         }
     }
 
@@ -233,8 +265,8 @@
      * Add footnotes/endnotes
      *
      * @param mixed $objZip
-     * @param string $elmType
      * @param integer $rId
+     * @param string $notesType
      */
     private function addNotes($objZip, &$rId, $notesType = 'footnote')
     {
