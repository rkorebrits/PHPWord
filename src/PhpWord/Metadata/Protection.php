--- conflicted
+++ resolved
@@ -21,12 +21,7 @@
  * Document protection class
  *
  * @since 0.12.0
-<<<<<<< HEAD
- * @link http://www.datypic.com/sc/ooxml/t-w_CT_DocProtect.html
-=======
- * @see  http://www.datypic.com/sc/ooxml/t-w_CT_DocProtect.html
- * @todo Password!
->>>>>>> b4b87cd1
+ * @see http://www.datypic.com/sc/ooxml/t-w_CT_DocProtect.html
  */
 class Protection
 {
